# 빌드 스테이지
FROM golang:1.21-alpine AS builder

WORKDIR /app
COPY go.mod go.sum ./
RUN go mod download

# 소스 코드 복사 (관련 디렉토리만 명시하여 캐시 효율성 증대)
COPY cmd/ ./cmd/
COPY internal/ ./internal/
RUN go build -o multinic-agent cmd/agent/main.go

# 실행 스테이지
FROM alpine:3.18

<<<<<<< HEAD
RUN apk add --no-cache ca-certificates networkmanager
=======
# 필요한 도구들 설치 (nsenter는 util-linux 패키지에 포함됨)
RUN apk add --no-cache \
    ca-certificates \
    util-linux
>>>>>>> 03742db8

WORKDIR /app
COPY --from=builder /app/multinic-agent .

ENTRYPOINT ["./multinic-agent"]<|MERGE_RESOLUTION|>--- conflicted
+++ resolved
@@ -13,14 +13,10 @@
 # 실행 스테이지
 FROM alpine:3.18
 
-<<<<<<< HEAD
-RUN apk add --no-cache ca-certificates networkmanager
-=======
 # 필요한 도구들 설치 (nsenter는 util-linux 패키지에 포함됨)
 RUN apk add --no-cache \
     ca-certificates \
     util-linux
->>>>>>> 03742db8
 
 WORKDIR /app
 COPY --from=builder /app/multinic-agent .
