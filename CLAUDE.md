--- conflicted
+++ resolved
@@ -274,11 +274,7 @@
    - 설정 로더 (EnvironmentConfigLoader)
    
 2. **네트워크 관리 시스템 구현**
-<<<<<<< HEAD
-   - NetplanManager와 WickedManager 어댑터
-=======
    - NetplanManager와 RHELManager 어댑터
->>>>>>> 03742db8
    - 통합된 백업 서비스 (BackupService)
    - 헬스 체크 서비스 (HealthService)
    
@@ -1062,8 +1058,6 @@
 - **실제 작업 시**: 해당 작업 로그만 출력
 - **시작 시**: 필수 정보(헬스체크, 에이전트 시작)만 출력
 
-<<<<<<< HEAD
-=======
 ## 프로젝트 이름 변경 (multinic-agent-v2 → multinic-agent) (2025-07-11)
 
 ### 변경 사항
@@ -1211,7 +1205,6 @@
 - ✅ 모든 테스트 통과
 - ✅ 프로덕션 배포 준비 완료
 
->>>>>>> 03742db8
 ## 고아 인터페이스 감지 로직 개선 (2025-07-10)
 
 ### 문제 상황
