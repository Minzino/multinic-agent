--- conflicted
+++ resolved
@@ -83,23 +83,6 @@
 			expectedOS:       interfaces.OSTypeUbuntu,
 		},
 		{
-<<<<<<< HEAD
-			name:             "os-release에서 SUSE 감지",
-			osReleaseContent: "NAME=\"SUSE Linux Enterprise Server\"\nID=suse",
-			expectedOS:       interfaces.OSTypeSUSE,
-		},
-		{
-			name:             "os-release에서 RHEL 감지 (ID 필드)",
-			osReleaseContent: "NAME=\"Red Hat Enterprise Linux\"\nID=rhel",
-			expectedOS:       interfaces.OSTypeRHEL,
-		},
-		{
-			name:             "os-release에서 RHEL 계열 감지 (ID_LIKE 필드)",
-			osReleaseContent: "NAME=\"SUSE Liberty Linux\"\nID=sll\nID_LIKE=fedora",
-			expectedOS:       interfaces.OSTypeRHEL,
-		},
-		{
-=======
 			name:             "os-release에서 RHEL 감지 (ID 필드)",
 			osReleaseContent: "NAME=\"Red Hat Enterprise Linux\"\nID=rhel",
 			expectedOS:       interfaces.OSTypeRHEL,
@@ -120,7 +103,6 @@
 			expectedOS:       interfaces.OSTypeRHEL,
 		},
 		{
->>>>>>> 03742db8
 			name:           "모든 파일 읽기 실패",
 			osReleaseError: os.ErrNotExist,
 			expectError:    true,
