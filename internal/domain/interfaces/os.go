--- conflicted
+++ resolved
@@ -53,9 +53,5 @@
 
 const (
 	OSTypeUbuntu OSType = "ubuntu"
-<<<<<<< HEAD
-	OSTypeSUSE   OSType = "suse"
-=======
->>>>>>> 03742db8
 	OSTypeRHEL   OSType = "rhel"
 )