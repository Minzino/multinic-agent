package services

import (
	"context"
	"fmt"
	"multinic-agent/internal/domain/entities"
	"multinic-agent/internal/domain/interfaces"
	"regexp"
	"strings"
	"time"
)

// InterfaceNamingService는 네트워크 인터페이스 이름을 관리하는 도메인 서비스입니다
type InterfaceNamingService struct {
	fileSystem      interfaces.FileSystem
	commandExecutor interfaces.CommandExecutor
<<<<<<< HEAD
=======
	isContainer     bool // indicates if running in container
>>>>>>> 03742db8
}

// NewInterfaceNamingService는 새로운 InterfaceNamingService를 생성합니다
func NewInterfaceNamingService(fs interfaces.FileSystem, executor interfaces.CommandExecutor) *InterfaceNamingService {
<<<<<<< HEAD
	return &InterfaceNamingService{
		fileSystem:      fs,
		commandExecutor: executor,
=======
	// Check if running in container by checking if /host exists
	isContainer := false
	if _, err := executor.ExecuteWithTimeout(context.Background(), 1*time.Second, "test", "-d", "/host"); err == nil {
		isContainer = true
	}
	
	return &InterfaceNamingService{
		fileSystem:      fs,
		commandExecutor: executor,
		isContainer:     isContainer,
>>>>>>> 03742db8
	}
}

// GenerateNextName은 사용 가능한 다음 인터페이스 이름을 생성합니다
func (s *InterfaceNamingService) GenerateNextName() (entities.InterfaceName, error) {
	for i := 0; i < 10; i++ {
		name := fmt.Sprintf("multinic%d", i)
<<<<<<< HEAD

		// 이미 사용 중인지 확인
		if !s.isInterfaceInUse(name) {
			return entities.NewInterfaceName(name)
=======
		
		// 실제 인터페이스로 존재하는지 확인
		if s.isInterfaceInUse(name) {
			continue
>>>>>>> 03742db8
		}
		
		// 사용 가능한 이름 발견
		return entities.NewInterfaceName(name)
	}

	return entities.InterfaceName{}, fmt.Errorf("사용 가능한 인터페이스 이름이 없습니다 (multinic0-9 모두 사용 중)")
}

<<<<<<< HEAD
=======

>>>>>>> 03742db8
// GenerateNextNameForMAC은 특정 MAC 주소에 대한 인터페이스 이름을 생성합니다
// 이미 해당 MAC 주소로 설정된 인터페이스가 있다면 해당 이름을 재사용합니다
func (s *InterfaceNamingService) GenerateNextNameForMAC(macAddress string) (entities.InterfaceName, error) {
	// 먼저 해당 MAC 주소로 이미 설정된 인터페이스가 있는지 확인
	for i := 0; i < 10; i++ {
		name := fmt.Sprintf("multinic%d", i)
<<<<<<< HEAD
=======
		
		// ip 명령어로 MAC 주소 확인
>>>>>>> 03742db8
		if s.isInterfaceInUse(name) {
			// 해당 인터페이스의 MAC 주소 확인
			existingMAC, err := s.GetMacAddressForInterface(name)
			if err == nil && strings.EqualFold(existingMAC, macAddress) {
				// 동일한 MAC 주소를 가진 인터페이스 발견
				return entities.NewInterfaceName(name)
			}
		}
	}
	
	// 기존에 할당된 이름이 없으면 새로운 이름 생성
	return s.GenerateNextName()
}

// isInterfaceInUse는 인터페이스가 이미 사용 중인지 확인합니다
func (s *InterfaceNamingService) isInterfaceInUse(name string) bool {
	// /sys/class/net 디렉토리에서 인터페이스 확인
	return s.fileSystem.Exists(fmt.Sprintf("/sys/class/net/%s", name))
}

// GetCurrentMultinicInterfaces는 현재 시스템에 존재하는 모든 multinic 인터페이스를 반환합니다
// ip a 명령어를 통해 실제 네트워크 인터페이스를 확인합니다
func (s *InterfaceNamingService) GetCurrentMultinicInterfaces() []entities.InterfaceName {
	var interfaces []entities.InterfaceName

	for i := 0; i < 10; i++ {
		name := fmt.Sprintf("multinic%d", i)
		if s.isInterfaceInUse(name) {
			if interfaceName, err := entities.NewInterfaceName(name); err == nil {
				interfaces = append(interfaces, interfaceName)
			}
		}
	}

	return interfaces
}

// GetMacAddressForInterface는 특정 인터페이스의 MAC 주소를 ip 명령어로 조회합니다
func (s *InterfaceNamingService) GetMacAddressForInterface(interfaceName string) (string, error) {
	ctx, cancel := context.WithTimeout(context.Background(), 10*time.Second)
	defer cancel()

	// ip addr show 명령어로 특정 인터페이스 정보 조회
	output, err := s.commandExecutor.ExecuteWithTimeout(ctx, 10*time.Second, "ip", "addr", "show", interfaceName)
	if err != nil {
		return "", fmt.Errorf("인터페이스 %s 정보 조회 실패: %w", interfaceName, err)
	}

	// MAC 주소 추출 (예: "link/ether fa:16:3e:00:be:63 brd ff:ff:ff:ff:ff:ff")
	macRegex := regexp.MustCompile(`link/ether\s+([a-fA-F0-9:]{17})`)
	matches := macRegex.FindStringSubmatch(string(output))
	if len(matches) < 2 {
		return "", fmt.Errorf("인터페이스 %s에서 MAC 주소를 찾을 수 없습니다", interfaceName)
	}

	return matches[1], nil
}

<<<<<<< HEAD
// ListNmcliConnectionNames는 nmcli에 설정된 모든 연결 프로파일 이름을 반환합니다.
func (s *InterfaceNamingService) ListNmcliConnectionNames(ctx context.Context) ([]string, error) {
	output, err := s.commandExecutor.ExecuteWithTimeout(ctx, 10*time.Second, "nmcli", "-t", "-f", "NAME", "c", "show")
	if err != nil {
		return nil, fmt.Errorf("failed to execute nmcli connection show: %w", err)
	}

	lines := strings.Split(string(output), "\n")
	var names []string
	for _, line := range lines {
		name := strings.TrimSpace(line)
		if name != "" {
			names = append(names, name)
		}
	}

	return names, nil
}

=======
>>>>>>> 03742db8
// ListNetplanFiles는 지정된 디렉토리의 netplan 파일 목록을 반환합니다
func (s *InterfaceNamingService) ListNetplanFiles(dir string) ([]string, error) {
	files, err := s.fileSystem.ListFiles(dir)
	if err != nil {
		return nil, fmt.Errorf("failed to list files in directory %s: %w", dir, err)
	}

	return files, nil
}

// GetHostname은 시스템의 호스트네임을 반환합니다
func (s *InterfaceNamingService) GetHostname() (string, error) {
	ctx, cancel := context.WithTimeout(context.Background(), 5*time.Second)
	defer cancel()

	output, err := s.commandExecutor.ExecuteWithTimeout(ctx, 5*time.Second, "hostname")
	if err != nil {
		return "", fmt.Errorf("failed to get hostname: %w", err)
	}

	hostname := strings.TrimSpace(string(output))
	if hostname == "" {
		return "", fmt.Errorf("hostname is empty")
	}

<<<<<<< HEAD
=======
	// .novalocal 또는 다른 도메인 접미사 제거 (main.go와 동일한 로직)
	if idx := strings.Index(hostname, "."); idx != -1 {
		hostname = hostname[:idx]
	}

>>>>>>> 03742db8
	return hostname, nil
}<|MERGE_RESOLUTION|>--- conflicted
+++ resolved
@@ -14,19 +14,11 @@
 type InterfaceNamingService struct {
 	fileSystem      interfaces.FileSystem
 	commandExecutor interfaces.CommandExecutor
-<<<<<<< HEAD
-=======
 	isContainer     bool // indicates if running in container
->>>>>>> 03742db8
 }
 
 // NewInterfaceNamingService는 새로운 InterfaceNamingService를 생성합니다
 func NewInterfaceNamingService(fs interfaces.FileSystem, executor interfaces.CommandExecutor) *InterfaceNamingService {
-<<<<<<< HEAD
-	return &InterfaceNamingService{
-		fileSystem:      fs,
-		commandExecutor: executor,
-=======
 	// Check if running in container by checking if /host exists
 	isContainer := false
 	if _, err := executor.ExecuteWithTimeout(context.Background(), 1*time.Second, "test", "-d", "/host"); err == nil {
@@ -37,7 +29,6 @@
 		fileSystem:      fs,
 		commandExecutor: executor,
 		isContainer:     isContainer,
->>>>>>> 03742db8
 	}
 }
 
@@ -45,41 +36,28 @@
 func (s *InterfaceNamingService) GenerateNextName() (entities.InterfaceName, error) {
 	for i := 0; i < 10; i++ {
 		name := fmt.Sprintf("multinic%d", i)
-<<<<<<< HEAD
-
-		// 이미 사용 중인지 확인
-		if !s.isInterfaceInUse(name) {
-			return entities.NewInterfaceName(name)
-=======
 		
 		// 실제 인터페이스로 존재하는지 확인
 		if s.isInterfaceInUse(name) {
 			continue
->>>>>>> 03742db8
 		}
 		
 		// 사용 가능한 이름 발견
 		return entities.NewInterfaceName(name)
 	}
-
+	
 	return entities.InterfaceName{}, fmt.Errorf("사용 가능한 인터페이스 이름이 없습니다 (multinic0-9 모두 사용 중)")
 }
 
-<<<<<<< HEAD
-=======
 
->>>>>>> 03742db8
 // GenerateNextNameForMAC은 특정 MAC 주소에 대한 인터페이스 이름을 생성합니다
 // 이미 해당 MAC 주소로 설정된 인터페이스가 있다면 해당 이름을 재사용합니다
 func (s *InterfaceNamingService) GenerateNextNameForMAC(macAddress string) (entities.InterfaceName, error) {
 	// 먼저 해당 MAC 주소로 이미 설정된 인터페이스가 있는지 확인
 	for i := 0; i < 10; i++ {
 		name := fmt.Sprintf("multinic%d", i)
-<<<<<<< HEAD
-=======
 		
 		// ip 명령어로 MAC 주소 확인
->>>>>>> 03742db8
 		if s.isInterfaceInUse(name) {
 			// 해당 인터페이스의 MAC 주소 확인
 			existingMAC, err := s.GetMacAddressForInterface(name)
@@ -138,28 +116,6 @@
 	return matches[1], nil
 }
 
-<<<<<<< HEAD
-// ListNmcliConnectionNames는 nmcli에 설정된 모든 연결 프로파일 이름을 반환합니다.
-func (s *InterfaceNamingService) ListNmcliConnectionNames(ctx context.Context) ([]string, error) {
-	output, err := s.commandExecutor.ExecuteWithTimeout(ctx, 10*time.Second, "nmcli", "-t", "-f", "NAME", "c", "show")
-	if err != nil {
-		return nil, fmt.Errorf("failed to execute nmcli connection show: %w", err)
-	}
-
-	lines := strings.Split(string(output), "\n")
-	var names []string
-	for _, line := range lines {
-		name := strings.TrimSpace(line)
-		if name != "" {
-			names = append(names, name)
-		}
-	}
-
-	return names, nil
-}
-
-=======
->>>>>>> 03742db8
 // ListNetplanFiles는 지정된 디렉토리의 netplan 파일 목록을 반환합니다
 func (s *InterfaceNamingService) ListNetplanFiles(dir string) ([]string, error) {
 	files, err := s.fileSystem.ListFiles(dir)
@@ -185,13 +141,10 @@
 		return "", fmt.Errorf("hostname is empty")
 	}
 
-<<<<<<< HEAD
-=======
 	// .novalocal 또는 다른 도메인 접미사 제거 (main.go와 동일한 로직)
 	if idx := strings.Index(hostname, "."); idx != -1 {
 		hostname = hostname[:idx]
 	}
 
->>>>>>> 03742db8
 	return hostname, nil
 }